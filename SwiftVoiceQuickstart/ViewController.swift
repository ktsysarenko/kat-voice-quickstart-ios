--- conflicted
+++ resolved
@@ -253,24 +253,14 @@
      */
     func pushRegistry(_ registry: PKPushRegistry, didReceiveIncomingPushWith payload: PKPushPayload, for type: PKPushType, completion: @escaping () -> Void) {
         NSLog("pushRegistry:didReceiveIncomingPushWithPayload:forType:completion:")
-<<<<<<< HEAD
         // Save for later when the notification is properly handled.
         self.incomingPushCompletionCallback = completion
-=======
-
-        // Save for later when the notification is properly handled.
-        self.incomingPushCompletionCallback = completion;
->>>>>>> 010b8b6b
         
         if (type == PKPushType.voIP) {
             TwilioVoice.handleNotification(payload.dictionaryPayload, delegate: self)
         }
     }
-<<<<<<< HEAD
-    
-=======
-
->>>>>>> 010b8b6b
+
     func incomingPushHandled() {
         if let completion = self.incomingPushCompletionCallback {
             completion()
@@ -282,21 +272,12 @@
     func callInviteReceived(_ callInvite: TVOCallInvite) {
         NSLog("callInviteReceived:")
         
-<<<<<<< HEAD
         if (self.callInvite != nil) {
             NSLog("A CallInvite is already in progress. Ignoring the incoming CallInvite from \(callInvite.from)")
             self.incomingPushHandled()
             return
         } else if (self.call != nil && self.call?.state == .connected) {
             NSLog("Already an active call. Ignoring incoming CallInvite from \(callInvite.from)");
-=======
-        if (self.callInvite != nil && self.callInvite?.state == .pending) {
-            NSLog("Already a pending call invite. Ignoring incoming call invite from \(callInvite.from)")
-            self.incomingPushHandled()
-            return
-        } else if (self.call != nil && self.call?.state == .connected) {
-            NSLog("Already an active call. Ignoring incoming call invite from \(callInvite.from)");
->>>>>>> 010b8b6b
             self.incomingPushHandled()
             return;
         }
@@ -399,19 +380,9 @@
         
         self.callInvite = nil
         
-<<<<<<< HEAD
         UNUserNotificationCenter.current().removeAllPendingNotificationRequests()
 
         self.incomingPushHandled()
-=======
-        UIApplication.shared.cancelAllLocalNotifications()
-        
-        self.incomingPushHandled()
-    }
-    
-    func notificationError(_ error: Error) {
-        NSLog("notificationError: \(error.localizedDescription)")
->>>>>>> 010b8b6b
     }
 
     // MARK: TVOCallDelegate
